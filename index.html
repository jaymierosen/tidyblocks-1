<html>
  <head>
    <meta charset="utf-8">
    <meta http-equiv="X-UA-Compatible" content="IE=edge">

    <!-- Visual appearance -->
    <link rel="stylesheet" href="https://cdnjs.cloudflare.com/ajax/libs/font-awesome/4.7.0/css/font-awesome.min.css">
    <link href="static/tidyblocks.css" rel="stylesheet" type="text/css">

  </head>
  <body>
  
    <div id="codeArea">
      <button id="blockToText" onclick="generateCodePane(); showCode();">
        As Text
        <i class="fa fa-bug"></i>
      </button>
      <button id="runCode" onclick="runCode()">
        Run
        <i class="fa fa-play"></i>
      </button>
      <br/>
      <input type="text" id="filename" name="filename" />
      <a id="download" href="#" onclick="saveCode()"><button>Download</button></a>
      <input type="file" onchange="loadCode(this.files)"/>
      <a href="./guide/"><i class="fa fa-info-circle"></i> Guide</a>
      <div class="input" id="blockDisplay">
        <xml id="toolbox">
          <category name="data" categorystyle="data">
            <block type="data_colors"></block>
            <block type="data_double"></block>
            <block type="data_earthquakes"></block>
            <block type="data_iris"></block>
            <block type="data_mtcars"></block>
            <block type="data_toothGrowth"></block>
            <block type="data_single"></block>
            <block type="data_urlCSV"></block>
          </category>
          <category name="transform" categorystyle="transform">
            <block type="transform_filter"></block>
            <block type="transform_groupBy"></block>
            <block type="transform_mutate"></block>
            <block type="transform_reverse"></block>
            <block type="transform_select"></block>
            <block type="transform_sort"></block>
            <block type="transform_summarize"></block>
            <block type="transform_ungroup"></block>
          </category>
          <category name="plot" categorystyle="plot">
            <block type="plot_bar"></block>
            <block type="plot_boxplot"></block>
            <block type="plot_hist"></block>
            <block type="plot_point"></block>
            <block type="plot_table"></block>
          </category>
          <category name="plumbing" categorystyle="plumbing">
            <block type="plumbing_join"></block>
            <block type="plumbing_notify"></block>
          </category>
          <category name="values" categorystyle="values">
            <block type="value_arithmetic"></block>
            <block type="value_boolean"></block>
            <block type="value_column"></block>
            <block type="value_compare"></block>
            <block type="value_convert"></block>
<<<<<<< HEAD
=======
            <block type="value_datetime"></block>
>>>>>>> 6d19902d
            <block type="value_ifElse"></block>
            <block type="value_negate"></block>
            <block type="value_not"></block>
            <block type="value_number"></block>
            <block type="value_logical"></block>
            <block type="value_text"></block>
            <block type="value_type"></block>
          </category>
        </xml>
      </div>
      <div class="input" id="codeOutputDiv">
        <pre id="codeOutput"></pre>
      </div>
    </div>
    
    <div id="displayArea">
      <div class="output" id="plotOutput">
        Plot Output
      </div>
      <div id="tabArea">
        <div class="tab">
          <button id="dataButton" class="tablink active" onclick="displayTab(event, 'data')">Data Output</button>
          <button id="errorButton" class="tablink" onclick="displayTab(event, 'error')">Error Output</button>
        </div>
      </div>
      <div class="tabcontent" id="data">
        <div id="dataOutput"></div>
      </div>
      <div class="tabcontent" id="error">
        <p>Error Goes Here</p>
      </div>
    </div>

    <!-- Blockly itself -->
    <script language="javascript" type="text/javascript" src="static/blockly_compressed.js"></script>
    <script language="javascript" type="text/javascript" src="static/blocks_compressed.js"></script>
    <script language="javascript" type="text/javascript" src="static/javascript_compressed.js"></script>
    <script language="javascript" type="text/javascript" src="static/msg/js/en.js"></script>

    <!-- DataForge, Vega-Lite, and what-not -->
    <script src="https://cdn.jsdelivr.net/npm/vega@5.4.0"></script>
    <script src="https://cdn.jsdelivr.net/npm/vega-lite@3.3.0"></script>
    <script src="https://cdn.jsdelivr.net/npm/vega-embed@4.2.0"></script>
    <script src="https://cdn.jsdelivr.net/npm/papaparse@5.0.2/papaparse.min.js"></script>

    <!-- Put all blocks code in a div so it's easy to find and load for testing. -->
    <div id="tidyblocks">
      <!-- TidyBlocks supports -->
      <script src="tidyblocks/tidyblocks.js"></script>
      <script src="tidyblocks/gui.js"></script>
      <script src="tidyblocks/themes.js"></script>

      <!-- TidyBlocks blocks -->

      <script src="blocks/data_colors.js"></script>
      <script src="generators/js/data_colors.js"></script>

      <script src="blocks/data_double.js"></script>
      <script src="generators/js/data_double.js"></script>

      <script src="blocks/data_earthquakes.js"></script>
      <script src="generators/js/data_earthquakes.js"></script>

      <script src="blocks/data_iris.js"></script>
      <script src="generators/js/data_iris.js"></script>

      <script src="blocks/data_mtcars.js"></script>
      <script src="generators/js/data_mtcars.js"></script>

      <script src="blocks/data_toothGrowth.js"></script>
      <script src="generators/js/data_toothGrowth.js"></script>

      <script src="blocks/data_single.js"></script>
      <script src="generators/js/data_single.js"></script>

      <script src="blocks/data_urlCSV.js"></script>
      <script src="generators/js/data_urlCSV.js"></script>

      <script src="blocks/transform_filter.js"></script>
      <script src="generators/js/transform_filter.js"></script>

      <script src="blocks/transform_groupby.js"></script>
      <script src="generators/js/transform_groupby.js"></script>

      <script src="blocks/transform_mutate.js"></script>
      <script src="generators/js/transform_mutate.js"></script>

      <script src="blocks/transform_reverse.js"></script>
      <script src="generators/js/transform_reverse.js"></script>

      <script src="blocks/transform_select.js"></script>
      <script src="generators/js/transform_select.js"></script>

      <script src="blocks/transform_sort.js"></script>
      <script src="generators/js/transform_sort.js"></script>

      <script src="blocks/transform_summarize.js"></script>
      <script src="generators/js/transform_summarize.js"></script>

      <script src="blocks/transform_ungroup.js"></script>
      <script src="generators/js/transform_ungroup.js"></script>

      <script src="blocks/plot_bar.js"></script>
      <script src="generators/js/plot_bar.js"></script>

      <script src="blocks/plot_boxplot.js"></script>
      <script src="generators/js/plot_boxplot.js"></script>

      <script src="blocks/plot_hist.js"></script>
      <script src="generators/js/plot_hist.js"></script>

      <script src="blocks/plot_point.js"></script>
      <script src="generators/js/plot_point.js"></script>

      <script src="blocks/plot_table.js"></script>
      <script src="generators/js/plot_table.js"></script>

      <script src="blocks/plumbing_join.js"></script>
      <script src="generators/js/plumbing_join.js"></script>

      <script src="blocks/plumbing_notify.js"></script>
      <script src="generators/js/plumbing_notify.js"></script>

      <script src="blocks/value_arithmetic.js"></script>
      <script src="generators/js/value_arithmetic.js"></script>

      <script src="blocks/value_boolean.js"></script>
      <script src="generators/js/value_boolean.js"></script>

      <script src="blocks/value_column.js"></script>
      <script src="generators/js/value_column.js"></script>

      <script src="blocks/value_compare.js"></script>
      <script src="generators/js/value_compare.js"></script>

      <script src="blocks/value_convert.js"></script>
      <script src="generators/js/value_convert.js"></script>

<<<<<<< HEAD
=======
      <script src="blocks/value_datetime.js"></script>
      <script src="generators/js/value_datetime.js"></script>

>>>>>>> 6d19902d
      <script src="blocks/value_ifelse.js"></script>
      <script src="generators/js/value_ifelse.js"></script>

      <script src="blocks/value_negate.js"></script>
      <script src="generators/js/value_negate.js"></script>

      <script src="blocks/value_not.js"></script>
      <script src="generators/js/value_not.js"></script>

      <script src="blocks/value_number.js"></script>
      <script src="generators/js/value_number.js"></script>

      <script src="blocks/value_logical.js"></script>
      <script src="generators/js/value_logical.js"></script>

      <script src="blocks/value_text.js"></script>
      <script src="generators/js/value_text.js"></script>

      <script src="blocks/value_type.js"></script>
      <script src="generators/js/value_type.js"></script>
    </div>

    <!-- R code
    <script language="javascript" type="text/javascript" src="languages/r.js"></script>
    <script src="generators/r/data_colors.js"></script>
    <script src="generators/r/data_earthquakes.js"></script>
    <script src="generators/r/data_iris.js"></script>
    <script src="generators/r/data_mtcars.js"></script>
    <script src="generators/r/data_toothGrowth.js"></script>
    <script src="generators/r/data_single.js"></script>
    <script src="generators/r/data_urlCSV.js"></script>
    <script src="generators/r/transform_filter.js"></script>
    <script src="generators/r/transform_groupby.js"></script>
    <script src="generators/r/transform_mutate.js"></script>
    <script src="generators/r/transform_select.js"></script>
    <script src="generators/r/transform_summarize.js"></script>
    <script src="generators/r/value_compare.js"></script>
    -->

    <script>
      // Initialize display and set up Blockly after DOM content is solid.
      // This script is here instead of in the utilities file so that it
      // *won't* be run when loading those files for testing.
      document.addEventListener('DOMContentLoaded', (event) => {
        initializeDisplay()
        setUpBlockly()
      })
    </script>
  </body>
</html><|MERGE_RESOLUTION|>--- conflicted
+++ resolved
@@ -63,10 +63,7 @@
             <block type="value_column"></block>
             <block type="value_compare"></block>
             <block type="value_convert"></block>
-<<<<<<< HEAD
-=======
             <block type="value_datetime"></block>
->>>>>>> 6d19902d
             <block type="value_ifElse"></block>
             <block type="value_negate"></block>
             <block type="value_not"></block>
@@ -205,12 +202,9 @@
       <script src="blocks/value_convert.js"></script>
       <script src="generators/js/value_convert.js"></script>
 
-<<<<<<< HEAD
-=======
       <script src="blocks/value_datetime.js"></script>
       <script src="generators/js/value_datetime.js"></script>
 
->>>>>>> 6d19902d
       <script src="blocks/value_ifelse.js"></script>
       <script src="generators/js/value_ifelse.js"></script>
 
