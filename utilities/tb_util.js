--- conflicted
+++ resolved
@@ -45,99 +45,6 @@
 }
 
 /**
-<<<<<<< HEAD
- * Set the display property of the two input toggleable panes.
- * (Has to be done manually rather than in CSS because properties are being reset.)
- */
-const initializeDisplay = () => {
-  for (let [nodeId, state] of [
-    ['codeOutput', 'none'],
-    ['blockDisplay', 'block']]) {
-    document.getElementById(nodeId).style.display = state
-  }
-}
-
-/**
- * Toggle between block input and text input panes.
- */
-const generateCodePane = () => {
-  for (let nodeId of ['codeOutput', 'blockDisplay']) {
-    const node = document.getElementById(nodeId)
-    if (node.style.display === 'none') {
-      node.style.display = 'block'
-    }
-    else {
-      node.style.display = 'none'
-    }
-  }
-}
-
-/**
- * Show the text based code corresponding to selected blocks.
- */
-const showCode = () => {
-  // Blockly.JavaScript.INFINITE_LOOP_TRAP = null
-  const code = Blockly.R.workspaceToCode(DemoWorkspace)
-  document.getElementById('codeOutput').innerHTML = code
-}
-
-/**
- * Set up Blockly display by injecting XML data into blockDisplay div.
- * As a side effect, sets the global DemoWorkspace variable for later use.
- */
-function setUpBlockly () {
-  DemoWorkspace = Blockly.inject(
-    document.getElementById('blockDisplay'),
-    {
-      media: 'media/',
-      toolbox: document.getElementById('toolbox'),
-      horizontalLayout: false,
-      scrollbars: false, 
-      theme: Blockly.Themes.Tidy
-    }
-  )
-}
-
-/**
- * Run the code generated from the user's blocks.
- * Depends on the global DemoWorkspace variable.
- */
-function runCode () {
-  Blockly.JavaScript.INFINITE_LOOP_TRAP = null
-  const code = Blockly.JavaScript.workspaceToCode(DemoWorkspace)
-  if (code.includes('vega')) {
-    splitdf = code.split('SPLIT', 2)
-    const dfArray = eval(splitdf[0]).toArray()
-    eval(splitdf[1])
-  }
-  else {
-    dfArray = eval(code).toArray()
-    document.getElementById('dataOutput').innerHTML = json2table(dfArray)
-  }
-}
-
-/**
-* Setup after DOM has initialized.
-**/
-document.addEventListener('DOMContentLoaded', (event) => {
-  initializeDisplay()
-  setUpBlockly()
-})
-
-
-/**
-* LM
-* Statistical functions to apply to plots
-* As an example, here is a linear model using least squares
-**/
-
-function findLineByLeastSquares(values_x, values_y) {
-  var x_sum = 0;
-  var y_sum = 0;
-  var xy_sum = 0;
-  var xx_sum = 0;
-  var count = 0;
-=======
  * LM
  * Statistical functions to apply to plots
  * As an example, here is a linear model using least squares
@@ -148,7 +55,6 @@
   var xy_sum = 0
   var xx_sum = 0
   var count = 0
->>>>>>> 2555d005
 
   // The above is just for quick access, makes the program faster
   var x = 0
