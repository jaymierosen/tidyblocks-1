const assert = require('assert')
const Papa = require('papaparse')

const {
<<<<<<< HEAD
  MISSING,
=======
  GROUP,
>>>>>>> 23d57f56
  csv2TidyBlocksDataFrame,
  registerPrefix,
  registerSuffix,
  TidyBlocksDataFrame,
  TidyBlocksManager,
  assert_hasKey,
  assert_includes,
  assert_match,
  assert_startsWith,
  loadBlockFiles,
  makeBlock,
  generateCode,
  evalCode
} = require('./utils')

//
// Load blocks before running tests.
//
before(() => {
  loadBlockFiles()
})

describe('CSV headers are sanitized correctly', () => {

  beforeEach(() => {
    TidyBlocksManager.reset()
  })

  it('reads a single-column CSV with an unproblematic header', (done) => {
    const text = `
First
value`
    const result = csv2TidyBlocksDataFrame(text, Papa.parse)
    assert.deepEqual(result.data, [{First: 'value'}],
                     'CSV not parsed correctly')
    done()
  })

  it('reads a single-column CSV with spaces around the header name', (done) => {
    const text = `
 First 
value`
    const result = csv2TidyBlocksDataFrame(text, Papa.parse)
    assert.deepEqual(result.data, [{First: 'value'}],
                     'CSV header not corrected')
    done()
  })

  it('reads a single-column CSV with spaces inside the header name', (done) => {
    const text = `
 First Header 
value`
    const result = csv2TidyBlocksDataFrame(text, Papa.parse)
    assert.deepEqual(result.data, [{First_Header: 'value'}],
                     'CSV header not corrected')
    done()
  })

  it('reads a single-column CSV with special characters in the header name', (done) => {
    const text = `
 "First (Header)" 
value`
    const result = csv2TidyBlocksDataFrame(text, Papa.parse)
    assert.deepEqual(result.data, [{First_Header: 'value'}],
                     'CSV header not corrected')
    done()
  })

  it('reads multiple columns with multiple problems', (done) => {
    const text = `
 "First (Header)" , 123Second, =+~$%^#@
value, 123, something`
    const result = csv2TidyBlocksDataFrame(text, Papa.parse)
    assert.deepEqual(result.data,
                     [{First_Header: 'value', _123Second: 123, EMPTY: ' something'}],
                     'CSV header not corrected')
    done()
  })

  it('corrects repeated names', (done) => {
    const text = `
Header,Header,Header
value,value,value`
    const result = csv2TidyBlocksDataFrame(text, Papa.parse)
    assert.deepEqual(result.data,
                     [{Header: 'value', Header_1: 'value', Header_2: 'value'}],
                     'Repeated column names not corrected')
    done()
  })

})

describe('blocks are given IDs and can be looked up', () => {

  beforeEach(() => {
    TidyBlocksManager.reset()
  })

  it('gives each block a sequential ID', (done) => {
    const pipeline = [
      makeBlock( // because the pipeline has to start with a data block
        'data_single',
        {}),
      makeBlock(
        'transform_mutate',
        {COLUMN: 'should_fail',
         VALUE: makeBlock(
           'value_arithmetic',
           {OP: 'tbAdd',
            LEFT: makeBlock(
              'value_column',
              {COLUMN: 'nonexistent'}),
            RIGHT: makeBlock(
              'value_number',
              {VALUE: 0})})})
    ]
    assert.equal(TidyBlocksManager.getNumBlocks(), 5,
                 'Wrong number of blocks recorded')
    for (let i=0; i<5; i++) {
      const block = TidyBlocksManager.getBlock(i)
      assert(block,
             'Block does not exist')
      assert.equal(block.tbId, i,
                   'Block has wrong ID')
    }
    done()
  })

})

describe('blocks return proper columns', () => {

  beforeEach(() => {
    TidyBlocksManager.reset()
  })

  it('adds additional _group_ column when doing groupBy', (done) => {
    const pipeline = [
      makeBlock( // because the pipeline has to start with a data block
        'data_single',
        {}),
      makeBlock(
        'transform_groupBy',
        {COLUMN: 'first'})
    ]
    const env = evalCode(pipeline)
    assert('_group_' in env.table[0])
    done()
  })

  it('removes _group_ columns when doing ungroup', (done) => {
    const pipeline = [
      makeBlock( // because the pipeline has to start with a data block
        'data_single',
        {}),
      makeBlock(
        'transform_groupBy',
        {COLUMN: 'first'}),
      makeBlock(
        'transform_ungroup',
        {})
    ]
    const env = evalCode(pipeline)
    assert(!('_group_' in env.table[0]))
    done()
  })

  it('does not change columns when sorting', (done) => {
    const pipeline = [
      makeBlock(
      'data_iris',
      {})
    ]
    const env_iris = evalCode(pipeline)

    pipeline.push(
      makeBlock(
        'transform_sort',
        {MULTIPLE_COLUMNS: 'Sepal_Length',
         DESCENDING: 'false'})
    )
    const env_sort = evalCode(pipeline)
    assert.deepEqual(Object.keys(env_iris.table[0]),
                     Object.keys(env_sort.table[0]),
                     `Column names are not the same after sorting`)
    done()
  })

  it('returns only the selected column', (done) => {
    const pipeline = [
      makeBlock(
        'data_iris',
        {}),
      makeBlock(
        'transform_select',
        {MULTIPLE_COLUMNS: 'Sepal_Length'})
    ]
    const env = evalCode(pipeline)
    assert.deepEqual(Object.keys(env.table[0]),
                     ['Sepal_Length'],
                     `Select does not return correct columns`)
    done()
  })

  it('adds new column when mutating', (done) => {
    const pipeline = [
      makeBlock('data_single',
      {}),
      makeBlock(
        'transform_mutate',
        {COLUMN: 'newColumnName',
         VALUE: makeBlock(
           'value_number',
           {VALUE: 0})})
    ]
    const env = evalCode(pipeline)
    assert('newColumnName' in env.table[0])
    done()
  })

})
<|MERGE_RESOLUTION|>--- conflicted
+++ resolved
@@ -2,11 +2,7 @@
 const Papa = require('papaparse')
 
 const {
-<<<<<<< HEAD
   MISSING,
-=======
-  GROUP,
->>>>>>> 23d57f56
   csv2TidyBlocksDataFrame,
   registerPrefix,
   registerSuffix,
