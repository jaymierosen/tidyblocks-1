const assert = require('assert')

const {
  csv2TidyBlocksDataFrame,
  registerPrefix,
  registerSuffix,
  TidyBlocksDataFrame,
  TidyBlocksManager,
  assert_hasKey,
  assert_includes,
  assert_match,
  assert_startsWith,
  loadBlockFiles,
  makeBlock,
  generateCode,
  evalCode
} = require('./utils')

//
// Load blocks before running tests.
//
before(() => {
  loadBlockFiles()
})

describe('execute blocks for entire pipelines', () => {

  beforeEach(() => {
    TidyBlocksManager.reset()
  })

  it('creates a dataset by parsing a local CSV file', (done) => {
    const pipeline = [
      makeBlock(
        'data_mtcars',
        {})
    ]
    const env = evalCode(pipeline)
    assert.notEqual(env.table, null,
                    'Result table has not been set')
    assert.equal(env.table.length, 32,
                 'Result table has wrong number of rows')
    done()
  }),

  it('creates a table that can be checked', (done) => {
    const pipeline = [
      makeBlock(
        'data_iris',
        {}),
      makeBlock(
        'plot_table',
        {})
    ]
    const env = evalCode(pipeline)
    assert.notEqual(env.table, null,
                    'Result table has not been set')
    assert(Array.isArray(env.table),
           'Result table is not an array')
    done()
  })

  it('makes a histogram', (done) => {
    const pipeline = [
      makeBlock(
        'data_iris',
        {}),
      makeBlock(
        'plot_hist',
        {COLUMN: 'Petal_Length',
         BINS: '20'})
    ]
    const env = evalCode(pipeline)
    assert(Array.isArray(env.table),
           'Result table is not an array')
    assert.equal(env.table.length, 150,
                 'Result table is the wrong length')
    assert_hasKey(env.table[0], 'Sepal_Length',
           'Result table missing expected keys')
    assert.equal(typeof env.plot, 'object',
                 'Result plot is not an object')
    assert.equal(env.plot.data.values.length, 150,
                 'Result plot data is the wrong length')
    done()
  })

  it('makes a histogram for selected columns', (done) => {
    const pipeline = [
      makeBlock(
        'data_iris',
        {}),
      makeBlock(
        'transform_select',
        {MULTIPLE_COLUMNS: 'Petal_Length'}),
      makeBlock(
        'plot_hist',
        {COLUMN: 'Petal_Length',
         BINS: '20'})
    ]
    const env = evalCode(pipeline)
    assert.equal(Object.keys(env.table[0]).length, 1,
                 'Wrong number of columns in result table')
    assert_hasKey(env.table[0], 'Petal_Length',
                  'Result table does not contain expected key')
    assert.equal(env.plot.data.values.length, 150,
                 'Result plot data is the wrong length')
    done()
  })

  it('sorts data by multiple columns', (done) => {
    const pipeline = [
      makeBlock(
        'data_colors',
        {}),
      makeBlock(
        'transform_sort',
        {MULTIPLE_COLUMNS: 'red, green',
         DESCENDING: 'FALSE'})
    ]
    const env = evalCode(pipeline)
    assert.equal(env.table.length, 11,
                 'Wrong number of rows in result')
    const ordering = env.table.map((row) => (1000 * row.red) + row.green)
    const check = [...ordering].sort((left, right) => (left - right))
    assert.deepEqual(ordering, check,
                     'Rows not in order')
    done()
  })

  it('converts numeric data to string', (done) => {
    const pipeline = [
      makeBlock(
        'data_colors',
        {}),
      makeBlock(
        'transform_mutate',
        {COLUMN: 'textual',
         VALUE: makeBlock(
           'value_convert',
           {TYPE: 'tbToString',
            VALUE: makeBlock(
              'value_column',
              {COLUMN: 'red'})})})
    ]
    const env = evalCode(pipeline)
    assert.equal(env.table.length, 11,
                 'Wrong number of rows in output')
    assert_hasKey(env.table[0], 'textual',
                  'Result lacks expected column')
    assert.equal(typeof env.table[0].textual, 'string',
                 'New column has wrong type')
    done()
  })

  it('filters data using not-equals', (done) => {
    const pipeline = [
      makeBlock(
        'data_colors',
        {}),
      makeBlock(
        'transform_filter',
        {TEST: makeBlock(
          'value_compare',
          {OP: 'tbNeq',
           LEFT: makeBlock(
             'value_column',
             {COLUMN: 'red'}),
           RIGHT: makeBlock(
             'value_number',
             {VALUE: 0})})})
    ]
    const env = evalCode(pipeline)
    assert.equal(env.table.length, 5,
                 'Expected 5 rows with red != 0')
    done()
  })

  it('filters data using not-equals and registers the result', (done) => {
    const pipeline = [
      makeBlock(
        'data_colors',
        {}),
      makeBlock(
        'transform_filter',
        {TEST: makeBlock(
          'value_compare',
          {OP: 'tbNeq',
           LEFT: makeBlock(
             'value_column',
             {COLUMN: 'red'}),
           RIGHT: makeBlock(
             'value_number',
             {VALUE: 0})})}),
      makeBlock(
        'plumbing_notify',
        {NAME: 'left'})
    ]
    const env = evalCode(pipeline)
    assert(TidyBlocksManager.getResult('left'),
           'Expected something registered under "left"')
    assert.equal(TidyBlocksManager.getResult('left').data.length, 5,
                 'Expected five rows with red != 0')
    assert(TidyBlocksManager.getResult('left').data.every(row => (row.red != 0)),
           'Expected all rows to have red != 0')
    done()
  })

  it('makes a histogram for filtered data', (done) => {
    const pipeline = [
      makeBlock(
        'data_iris',
        {}),
      makeBlock(
        'transform_filter',
        {TEST: makeBlock(
          'value_compare',
          {OP: 'tbGt',
           LEFT: makeBlock(
             'value_column',
             {COLUMN: 'Petal_Length'}),
           RIGHT: makeBlock(
             'value_number',
             {VALUE: 5.0})})}),
      makeBlock(
        'plot_hist',
        {COLUMN: makeBlock(
          'value_column',
          {COLUMN: 'Petal_Length'}),
         BINS: makeBlock(
           'value_number',
           {VALUE: 20})})
    ]
    const env = evalCode(pipeline)
    assert.equal(Object.keys(env.table[0]).length, 5,
                 'Wrong number of columns in result table')
    assert.equal(env.plot.data.values.length, 42,
                 'Result plot data is the wrong length')
    done()
  })

  it('filters on a comparison', (done) => {
    const pipeline = [
      makeBlock(
        'data_colors',
        {}),
      makeBlock(
        'transform_filter',
        {TEST: makeBlock(
          'value_compare',
          {OP: 'tbGeq',
           LEFT: makeBlock(
             'value_column',
             {COLUMN: 'red'}),
           RIGHT: makeBlock(
             'value_column',
             {COLUMN: 'green'})})})
    ]
    const env = evalCode(pipeline)
    assert.equal(env.table.length, 8,
                 'Wrong number of rows in output')
    assert(env.table.every(row => (row.red >= row.green)),
          'Wrong rows have survived filtering')
    done()
  })

  it('creates a new column by adding existing columns', (done) => {
    const pipeline = [
      makeBlock(
        'data_colors',
        {}),
      makeBlock(
        'transform_mutate',
        {COLUMN: 'red_green',
         VALUE: makeBlock(
           'value_arithmetic',
           {OP: 'tbAdd',
            LEFT: makeBlock(
              'value_column',
              {COLUMN: 'red'}),
            RIGHT: makeBlock(
              'value_column',
              {COLUMN: 'green'})})})
    ]
    const env = evalCode(pipeline)
    assert.equal(env.table.length, 11,
                 'Wrong number of rows in output')
    assert.equal(Object.keys(env.table[0]).length, 5,
                 'Wrong number of columns in output')
    assert(env.table.every(row => (row.red_green === (row.red + row.green))),
           'Sum column does not contain correct values')
    done()
  })

  it('summarizes an entire column using summation', (done) => {
    const pipeline = [
      makeBlock(
        'data_colors',
        {}),
      makeBlock(
        'transform_summarize',
        {FUNC: 'tbSum',
         COLUMN: 'red'})
    ]
    const env = evalCode(pipeline)
    assert.equal(env.table.length, 1,
                 'Expected one row of output')
    assert.equal(Object.keys(env.table[0]).length, 1,
                 'Expected a single column of output')
    assert.equal(env.table[0].red, 1148,
                 'Incorrect sum')
    done()
  })

  it('groups values by a single column', (done) => {
    const pipeline = [
      makeBlock(
        'data_colors',
        {}),
      makeBlock(
        'transform_groupBy',
        {COLUMN: 'blue'})
    ]
    const env = evalCode(pipeline)
    assert.equal(env.table.length, 11,
                 'Wrong number of rows in output')
    assert.equal(env.table.filter(row => (row._group_ === 0)).length, 6,
                 'Wrong number of rows for index 0')
    assert.equal(env.table.filter(row => (row._group_ === 1)).length, 4,
                 'Wrong number of rows for index 255')
    assert.equal(env.table.filter(row => (row._group_ === 2)).length, 1,
                 'Wrong number of rows for index 128')
    done()
  })

  it('ungroups values', (done) => {
    const pipeline = [
      makeBlock(
        'data_colors',
        {}),
      makeBlock(
        'transform_groupBy',
        {COLUMN: 'blue'}),
      makeBlock(
        'transform_ungroup',
        {})
    ]
    const env = evalCode(pipeline)
    assert.equal(env.table.length, 11,
                 'Table has the wrong number of rows')
    assert(!('_group_' in env.table[0]),
           'Table still has group index column')
    done()
  })

  it('groups by one column and averages another', (done) => {
    const pipeline = [
      makeBlock(
        'data_colors',
        {}),
      makeBlock(
        'transform_groupBy',
        {COLUMN: 'blue'}),
      makeBlock(
        'transform_summarize',
        {FUNC: 'tbMean',
         COLUMN: 'green'})
    ]
    const env = evalCode(pipeline)
    assert.deepEqual(env.table,
                     [{_group_: 0, green: 106.33333333333333},
                      {_group_: 1, green: 127.5},
                      {_group_: 2, green: 0}],
                     'Incorrect averaging')
    done()
  })

  it('runs two pipelines and joins their results', (done) => {
    const pipeline = [
      // Left data stream.
      makeBlock(
        'data_single',
        {}),
      makeBlock(
        'plumbing_notify',
        {NAME: 'left'}),

      // Right data stream.
      makeBlock(
        'data_double',
        {}),
      makeBlock(
        'plumbing_notify',
        {NAME: 'right'}),

      // Join.
      makeBlock(
        'plumbing_join',
        {LEFT_TABLE: 'left',
         LEFT_COLUMN: 'first',
         RIGHT_TABLE: 'right',
         RIGHT_COLUMN: 'first'})
    ]
    const env = evalCode(pipeline)
    assert.deepEqual(env.table,
                     [{'_join_': 1, 'right_second': 100}],
                     'Incorrect join result')
    done()
  })

  it('filters data in two pipelines, joins their results, and filters that', (done) => {
    const pipeline = [
      // Left data stream is colors with red != 0.
      makeBlock(
        'data_colors',
        {}),
      makeBlock(
        'transform_filter',
        {TEST: makeBlock(
          'value_compare',
          {OP: 'tbNeq',
           LEFT: makeBlock(
             'value_column',
             {COLUMN: 'red'}),
           RIGHT: makeBlock(
             'value_number',
             {VALUE: 0})})}),
      makeBlock(
        'plumbing_notify',
        {NAME: 'left'}),

      // Right data stream is colors with green != 0.
      makeBlock(
        'data_colors',
        {}),
      makeBlock(
        'transform_filter',
        {TEST: makeBlock(
          'value_compare',
          {OP: 'tbNeq',
           LEFT: makeBlock(
             'value_column',
             {COLUMN: 'green'}),
           RIGHT: makeBlock(
             'value_number',
             {VALUE: 0})})}),
      makeBlock(
        'plumbing_notify',
        {NAME: 'right'}),

      // Join, then keep entries with blue != 0.
      makeBlock(
        'plumbing_join',
        {LEFT_TABLE: 'left',
         LEFT_COLUMN: 'red',
         RIGHT_TABLE: 'right',
         RIGHT_COLUMN: 'green'}),
      makeBlock(
        'transform_filter',
        {TEST: makeBlock(
          'value_compare',
          {OP: 'tbNeq',
           LEFT: makeBlock(
             'value_column',
             {COLUMN: 'left_blue'}),
           RIGHT: makeBlock(
             'value_number',
             {VALUE: 0})})}),
      makeBlock(
        'transform_filter',
        {TEST: makeBlock(
          'value_compare',
          {OP: 'tbNeq',
           LEFT: makeBlock(
             'value_column',
             {COLUMN: 'right_blue'}),
           RIGHT: makeBlock(
             'value_number',
             {VALUE: 0})})})
    ]
    const env = evalCode(pipeline)
    assert.deepEqual(env.table,
                     [{'_join_': 255,
                       'left_name': 'fuchsia', 'left_green': 0, 'left_blue': 255,
                       'right_name': 'aqua', 'right_red': 0, 'right_blue': 255},
                      {'_join_': 255,
                       'left_name': 'fuchsia', 'left_green': 0, 'left_blue': 255,
                       'right_name': 'white', 'right_red': 255, 'right_blue': 255},
                      {'_join_': 255,
                       'left_name': 'white', 'left_green': 255, 'left_blue': 255,
                       'right_name': 'aqua', 'right_red': 0, 'right_blue': 255},
                      {'_join_': 255,
                       'left_name': 'white', 'left_green': 255, 'left_blue': 255,
                       'right_name': 'white', 'right_red': 255, 'right_blue': 255}],
                     'Incorrect join result')
    done()
  })

  it('checks data types correctly', (done) => {
    const pipeline = [
      makeBlock(
        'data_colors',
        {}),
      makeBlock(
        'transform_mutate',
        {COLUMN: 'result_name_string',
         VALUE: makeBlock(
           'value_type',
           {TYPE: 'tbIsString',
            VALUE: makeBlock(
              'value_column',
              {COLUMN: 'name'})})}),
      makeBlock(
        'transform_mutate',
        {COLUMN: 'result_red_string',
         VALUE: makeBlock(
           'value_type',
           {TYPE: 'tbIsString',
            VALUE: makeBlock(
              'value_column',
              {COLUMN: 'red'})})}),
      makeBlock(
        'transform_mutate',
        {COLUMN: 'result_green_number',
         VALUE: makeBlock(
           'value_type',
           {TYPE: 'tbIsNumber',
            VALUE: makeBlock(
              'value_column',
              {COLUMN: 'green'})})})
    ]
    const env = evalCode(pipeline)
    assert(env.table.every(row => row.result_name_string),
           `Expected all names to be strings`)
    assert(env.table.every(row => !row.result_red_string),
           `Expected all red values to not be strings`)
    assert(env.table.every(row => row.result_green_number),
           `Expected all green values to be strings`)
    done()
  })

  it('does date conversion correctly', (done) => {
    const pipeline = [
      makeBlock(
        'data_earthquakes',
        {}),
      makeBlock(
        'transform_mutate',
        {COLUMN: 'Time',
         VALUE: makeBlock(
           'value_convert',
           {TYPE: 'tbToDatetime',
            VALUE: makeBlock(
              'value_column',
              {COLUMN: 'Time'})})})
    ]
    const env = evalCode(pipeline)
    assert(env.table.every(row => (row.Time instanceof Date)),
           `Some time values not converted to Date objects`)
    done()
  })

  it('extracts values from dates correctly', (done) => {
    const pipeline = [
      makeBlock(
        'data_earthquakes',
        {}),
      makeBlock(
        'transform_mutate',
        {COLUMN: 'Time',
         VALUE: makeBlock(
           'value_convert',
           {TYPE: 'tbToDatetime',
            VALUE: makeBlock(
              'value_column',
              {COLUMN: 'Time'})})}),
      makeBlock(
        'transform_mutate',
        {COLUMN: 'year',
         VALUE: makeBlock(
           'value_datetime',
           {TYPE: 'tbToYear',
            VALUE: makeBlock(
              'value_column',
              {COLUMN: 'Time'})})}),
      makeBlock(
        'transform_mutate',
        {COLUMN: 'month',
         VALUE: makeBlock(
           'value_datetime',
           {TYPE: 'tbToMonth',
            VALUE: makeBlock(
              'value_column',
              {COLUMN: 'Time'})})}),
      makeBlock(
        'transform_mutate',
        {COLUMN: 'day',
         VALUE: makeBlock(
           'value_datetime',
           {TYPE: 'tbToDay',
            VALUE: makeBlock(
              'value_column',
              {COLUMN: 'Time'})})})
    ]
    const env = evalCode(pipeline)
    assert.equal(env.table[0].year, 2016,
                 `Expected 2016 as year`)
    assert.equal(env.table[0].month, 8,
                 `Expected 8 as month`)
    assert.equal(env.table[0].day, 24,
                 `Expected 24 as day of month`)
    done()
  })

  it('converts strings to dates', (done) => {
    const pipeline = [
      makeBlock(
        'data_single',
        {}),
      makeBlock(
        'transform_mutate',
        {COLUMN: 'epoch',
         VALUE: makeBlock(
           'value_text',
           {VALUE: '1970-01-01'})}),
      makeBlock(
        'transform_mutate',
        {COLUMN: 'recovered',
         VALUE: makeBlock(
           'value_parseDate',
           {VALUE: makeBlock(
             'value_column',
             {COLUMN: 'epoch'}),
            FORMAT: 'YYYY-MM-DD'})})
    ]
    const env = evalCode(pipeline)
    assert(env.table[0].recovered instanceof Date,
           `Expected date, not ${typeof env.table[0].recovered}`)
    done()
  })

<<<<<<< HEAD
=======
  it('counts rows correctly', (done) => {
    const pipeline = [
      makeBlock(
        'data_double',
        {}),
      makeBlock(
        'transform_summarize',
        {FUNC: 'tbCount',
         COLUMN: 'first'})
    ]
    const env = evalCode(pipeline)
    assert(env.table.length == 1,
           `Expect a single row of output`)
    assert(env.table[0].first == 2,
           `Expected a count of 2, not ${env.table[0].first}`)
    done()
  })

  it('calculates the maximum value correct', (done) => {
    const pipeline = [
      makeBlock(
        'data_double',
        {}),
      makeBlock(
        'transform_summarize',
        {FUNC: 'tbMax',
         COLUMN: 'second'})
    ]
    const env = evalCode(pipeline)
    assert(env.table.length == 1,
           `Expect a single row of output`)
    assert(env.table[0].second == 200,
           `Expected a max of 200, not ${env.table[0].second}`)
    done()
  })

  it('handles empty tables correctly when calculating maxima', (done) => {
    const pipeline = [
      makeBlock(
        'data_colors',
        {}),
      makeBlock(
        'transform_filter',
        {TEST: makeBlock(
          'value_compare',
          {OP: 'tbLt',
           LEFT: makeBlock(
             'value_column',
             {COLUMN: 'red'}),
           RIGHT: makeBlock(
             'value_number',
             {VALUE: 0})})}),
      makeBlock(
        'transform_summarize',
        {FUNC: 'tbMax',
         COLUMN: 'red'})
    ]
    const env = evalCode(pipeline)
    assert(env.table.length == 0,
           `Expected empty output`)
    done()
  })

>>>>>>> 7c346e6c
})

describe('check that specific bugs have been fixed', () => {

  beforeEach(() => {
    TidyBlocksManager.reset()
  })

  it('does subtraction correctly (#58)', (done) => {
    const pipeline = [
      makeBlock(
        'data_double',
        {}),
      makeBlock(
        'transform_mutate',
        {COLUMN: 'difference',
         VALUE: makeBlock(
           'value_arithmetic',
           {OP: 'tbSub',
            LEFT: makeBlock(
              'value_column',
              {COLUMN: 'second'}),
            RIGHT: makeBlock(
              'value_column',
              {COLUMN: 'first'})})})
    ]
    const env = evalCode(pipeline)
    assert.equal(env.table.length, 2,
                 'Wrong number of rows in output')
    assert.equal(Object.keys(env.table[0]).length, 3,
                 'Wrong number of columns in output')
    assert(env.table.every(row => (row.difference === (row.second - row.first))),
           'Difference column does not contain correct values')
    done()
  })

  it('does multiplication and modulo correctly (#131)', (done) => {
    const pipeline = [
      makeBlock(
        'data_colors',
        {}),
      makeBlock(
        'transform_mutate',
        {COLUMN: 'product',
         VALUE: makeBlock(
           'value_arithmetic',
           {OP: 'tbMul',
            LEFT: makeBlock(
              'value_column',
              {COLUMN: 'red'}),
            RIGHT: makeBlock(
              'value_column',
              {COLUMN: 'green'})})}),
      makeBlock(
        'transform_mutate',
        {COLUMN: 'remainder',
         VALUE: makeBlock(
           'value_arithmetic',
           {OP: 'tbMod',
            LEFT: makeBlock(
              'value_column',
              {COLUMN: 'red'}),
            RIGHT: makeBlock(
              'value_column',
              {COLUMN: 'green'})})})
    ]
    const env = evalCode(pipeline)
    assert(env.table.every(row => (row.product === (row.red * row.green))),
           `Incorrect result(s) for multiplication`)
    assert(env.table.every(row => ((row.green === 0)
                                   ? Number.isNaN(row.remainder)
                                   : (row.remainder === (row.red % row.green)))),
           `Incorrect result(s) for modulo`)
    done()
  })

  it('filters strings correctly (#143)', (done) => {
    const pipeline = [
      makeBlock(
        'data_iris',
        {}),
      makeBlock(
        'transform_filter',
        {TEST: makeBlock(
           'value_compare',
           {OP: 'tbEq',
            LEFT: makeBlock(
              'value_column',
              {COLUMN: 'Species'}),
            RIGHT: makeBlock(
              'value_text',
              {VALUE: 'setosa'})})})
    ]
    const env = evalCode(pipeline)
    assert.equal(env.table.length, 50,
                 'Wrong number of results in output')
    done()
  })

})<|MERGE_RESOLUTION|>--- conflicted
+++ resolved
@@ -638,8 +638,6 @@
     done()
   })
 
-<<<<<<< HEAD
-=======
   it('counts rows correctly', (done) => {
     const pipeline = [
       makeBlock(
@@ -703,7 +701,6 @@
     done()
   })
 
->>>>>>> 7c346e6c
 })
 
 describe('check that specific bugs have been fixed', () => {
